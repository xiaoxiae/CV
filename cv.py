--- conflicted
+++ resolved
@@ -264,7 +264,11 @@
 yaml_path = os.path.join(base, "cv.yaml")
 yaml_cache_path = os.path.join(cache_path, os.path.basename(yaml_path))
 
-root = Node.from_file(yaml_path)
+with open(os.path.join(base, "cv.yaml"), "r") as f:
+    result = yaml.safe_load(f.read())
+
+information = result[0]
+root = Node.from_string(result[1:])
 
 if arguments.cache:
     # if the destination exists
@@ -272,18 +276,10 @@
         or (arguments.html and os.path.exists(arguments.out + ".html")) \
         or (arguments.pdf and os.path.exists(arguments.out + ".pdf")):
 
-<<<<<<< HEAD
         # if the cache exists and matches the current yaml
         if os.path.exists(yaml_cache_path):
             with open(yaml_path) as f:
                 a = f.read()
-=======
-with open(os.path.join(base, "cv.yaml"), "r") as f:
-    result = yaml.safe_load(f.read())
-
-information = result[0]
-root = Node.from_string(result[1:])
->>>>>>> d11ef569
 
             with open(yaml_cache_path) as f:
                 b = f.read()
