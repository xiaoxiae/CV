--- conflicted
+++ resolved
@@ -12,19 +12,11 @@
       at the Charles University."
   - 2019–present
   -
-<<<<<<< HEAD
     - "**High-school programming course lecturer**<br>
       I used the VEX Edr robot kit and Python to teach
       basic concepts of robotics, CADing, algorithms
       and data structures, [writing a textbook](https://github.com/xiaoxiae/uvod-do-programovani-vex-v5) about
       VEX V5 programming in the process."
-=======
-    - "**High-school programming courses lecturer**<br>
-      I use the VEX Edr robot kit and Python to introduce
-      basic concepts of robotics and programming. I also wrote a
-      [short textbook](https://github.com/xiaoxiae/uvod-do-programovani-vex-v5)
-      about Vex EDR."
->>>>>>> d11ef569
 - Education
 -
   - 2019–present
@@ -52,31 +44,17 @@
       graph-related algorithms."
   - Robotics
   -
-<<<<<<< HEAD
-    - "**Robotics Simplified** (2018–19) [[website](https://xiaoxiae.github.io/Robotics-Simplified-Website/)] [[GitHub](https://github.com/xiaoxiae/Robotics-Simplified-Website)] [[whitepaper](https://github.com/xiaoxiae/soc-paper-2019)]<br>
-=======
     - "**Robotics Simplified** (2018–19, Jekyll + Python) [[website](https://xiaoxiae.github.io/Robotics-Simplified-Website/)] [[GitHub](https://github.com/xiaoxiae/Robotics-Simplified-Website)] [[paper](https://github.com/xiaoxiae/soc-paper-2019)]<br>
->>>>>>> d11ef569
       A website for learning about robotics in a simple and intuitive way."
 - Other
 -
   - Languages
   -
     - "**Czech** (native), **English** (bilingual) and **Spanish** (elementary)"
-<<<<<<< HEAD
   - Interests
   -
     - "-- [KSP](http://ksp.mff.cuni.cz/) and [ProTab](http://www.protab.cz/) event organizer and lecturer<br>
       -- YouTube channel about computer science ([see my videos](https://www.youtube.com/channel/UC_IaBSHmisYbiYlv32EeNkQ))<br>
-=======
-  - Skills
-  -
-    - "I have a Czech **first aid certificate**."
-  - Interests
-  -
-    - "-- making YouTube videos ([see my channel](https://www.youtube.com/channel/UC_IaBSHmisYbiYlv32EeNkQ)) about computer science<br>
       -- rock climbing ([see me climb](https://slama.dev/climbing/)), snowboarding, slacklining<br>
->>>>>>> d11ef569
       -- photography ([see my photos](https://slama.dev/photography/))<br>
-      -- rock climbing ([see me climb](https://slama.dev/climbing/)), snowboarding, slacklining<br>
       -- indie computer games, chess"